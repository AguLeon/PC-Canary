from typing import Dict, Any 
import os
import sys
import time
import json
import signal
import subprocess
import time

from evaluator.core.hook_manager import HookManager
from evaluator.core.electron_injector import ElectronInjector
from evaluator.core.result_collector import ResultCollector
from evaluator.utils.logger import setup_logger

class EventType:
    TASK_COMPLETED = "task_completed"
    TASK_ERROR = "task_error"
    TASK_PROGRESS = "task_progress"
    EVALUATOR_STOPPED = "evaluator_stopped"

class EventData:
    def __init__(self, event_type: str, message: str, data: Dict[str, Any] = None):
        self.event_type = event_type
        self.message = message
        self.data = data or {}

class BaseEvaluator:
    """
    评估器基类，定义通用的评估流程和接口，可被特定任务评估器继承和扩展
    """
    
    def __init__(self, task: Dict, log_dir: str = "logs", app_path: str = None):
        """
        初始化基础评估器
        
        Args:
            task_id: 任务唯一标识
            log_dir: 日志和结果保存目录
        """
        self.task_category = task['category']
        self.task_id = task['id']
        self.log_dir = log_dir
        self.session_id = time.strftime("%Y%m%d_%H%M%S")
        self.session_dir = os.path.join(log_dir, self.session_id)
        self.app_path = app_path
        self.app_started = False
        self.app_process = None
        
        # 创建会话目录
        os.makedirs(self.session_dir, exist_ok=True)
        
        # 设置日志记录器
        self.logger = setup_logger(f"{self.task_category}_{self.task_id}_evaluator", self.session_dir)
        FILE_ROOT = os.path.dirname(os.path.abspath(__file__))
        CANARY_ROOT = os.path.dirname(os.path.dirname(FILE_ROOT))
        self.task_path = os.path.join(CANARY_ROOT, "tests/tasks", self.task_category, self.task_id)
        # 初始化组件，传入统一的logger
<<<<<<< HEAD
        self.hook_manager = HookManager(logger=self.logger)
        self.hook_manager.add_script(self.task_path)
        self.set_message_handler()
=======
        if task.get("electron", False):
            self.hook_manager = ElectronInjector(logger=self.logger)
        else:
            self.hook_manager = HookManager(logger=self.logger)
        self.hook_manager.add_script(os.path.join(self.task_category, self.task_id))
        self.set_message_handler(os.path.join(self.task_category, self.task_id))
>>>>>>> ca3912ab
            
        self.result_collector = ResultCollector(self.session_dir, logger=self.logger)
        
        # 评估状态
        self.is_running = False
        self.task_completed = False
        self.start_time = None
        self.end_time = None
        
        # 评估配置和结果
        self.config = {}
        self.metrics = {}
        
        # 回调相关
        self.completion_callbacks = []
        
        # 读取配置文件并初始化 self.instruction
        config_path = os.path.join(self.task_path, "config.json")
        if os.path.exists(config_path):
            with open(config_path, 'r', encoding='utf-8') as config_file:
                self.config = json.load(config_file)
                self.instruction = self.config.get('instruction', '')
                self.logger.info(f"加载任务指令: {self.instruction}")
        else:
            self.logger.warning(f"配置文件不存在: {config_path}")
        
        self.logger.info(f"评估器初始化完成: {self.task_id}")
    
    def record_event(self, event_type: str, data: Dict[str, Any]) -> None:
        """
        记录事件
        
        Args:
            event_type: 事件类型
            data: 事件数据
        """
        event_data = {
            "type": event_type,
            "data": data,
            "timestamp": time.time()
        }
        self.result_collector.add_event(self.task_id, event_data)
        self.logger.debug(f"记录事件: {event_type} - {data}")
        
    def set_message_handler(self) -> None:
        # 尝试导入对应的handler模块
        try:
            handler_path = self.task_path
            if os.path.exists(handler_path):
                # 构建模块路径
                module_path = f"tests.tasks.{self.task_category}.{self.task_id}.handler"
                self.logger.info(f"尝试导入回调函数模块: {module_path}")
                
                # 动态导入模块
                import importlib
                handler_module = importlib.import_module(module_path)
                
                # 检查模块中是否有message_handler函数
                if hasattr(handler_module, 'register_handlers'):
                    self.message_handler = handler_module.register_handlers(self)
                    self.logger.info(f"成功设置回调函数: {module_path}.message_handler")
                else:
                    self.logger.warning(f"未找到回调函数: {module_path}")
            else:
                self.logger.warning(f"回调函数文件不存在: {handler_path}")
        except Exception as e:
            self.logger.error(f"导入回调函数模块失败: {str(e)}")
            
    def _on_message(self, message: Dict[str, Any], data: Any) -> None:
        """
        内部消息处理函数
        
        Args:
            message: 消息对象
            data: 附加数据
        """
        if self.message_handler:
            result = self.message_handler(message, data)
            if result == "success":
                self.task_completed = True
                event_data = EventData(EventType.TASK_COMPLETED, "Task completed successfully")
                self._trigger_completion_callbacks(event_data)
            elif result == "error":
                event_data = EventData(EventType.TASK_ERROR, f"Task error: {message.get('error', 'unknown error')}")
                self._trigger_completion_callbacks(event_data)
            elif result == "progress":
                self.logger.info(f"Task progress: {message.get('progress', '0')}%")
                # Optionally handle progress updates
                
    def update_metric(self, metric_name: str, value: Any) -> None:
        """
        更新评估指标
        
        Args:
            metric_name: 指标名称
            value: 指标值
        """
        self.metrics[metric_name] = value
        self.result_collector.update_metrics(self.task_id, {metric_name: value})
        self.logger.info(f"更新指标: {metric_name} = {value}")

    
    def register_completion_callback(self, callback) -> None:
        """
        注册任务完成时的回调函数
        
        Args:
            callback: 回调函数，接收任务完成状态、结果和指标作为参数
        """
        self.completion_callbacks.append(callback)
        self.logger.info("注册了新的完成回调函数")
    
    def _trigger_completion_callbacks(self, event_data: EventData) -> None:
        """
        触发所有注册的完成回调函数
        
        Args:
            event_data: 事件数据
        """
        self.logger.info(f"Event: {event_data.event_type} - {event_data.message}")
        for callback in self.completion_callbacks:
            try:
                callback(event_data, self)
            except Exception as e:
                self.logger.error(f"Error executing callback: {str(e)}")
    
    def start(self, **kwargs) -> bool:
        """
        启动评估
        
        Returns:
            bool: 启动是否成功
        """
        if self.is_running:
            self.logger.warning("评估器已经在运行")
            return False
        
        if not self.app_started or not self.app_process:
            self.start_app(self.app_path)
        
        try:
            self.start_time = time.time()
            self.is_running = True
            self.hook_manager.load_scripts(self.app_process.pid, self._on_message)
            self.result_collector.start_session(self.task_id, {
                "start_time": self.start_time,
                "config": self.config,
                "app_path": self.app_path,
                "app_process_pid": self.app_process.pid
            })
            
            self.logger.info("评估器启动成功")
            
            return True
        except Exception as e:
            self.logger.error(f"评估器启动失败: {str(e)}")
            return False
    
    def stop(self) -> None:
        """
        停止评估
        """
        if not self.is_running:
            self.logger.warning("评估器未运行")
            return
        
        try:
            # 卸载钩子脚本
            self.hook_manager.unload_scripts()
            self.end_time = time.time()
            duration = self.end_time - self.start_time
            
            self.update_metric("duration", duration)
            self.is_running = False
            
            self.result_collector.end_session(self.task_id, {
                "end_time": self.end_time,
                "duration": duration,
                "metrics": self.metrics
            })
            
            # 如果尚未触发完成回调，则在停止时触发
            if not self.task_completed:
                self._trigger_completion_callbacks(EventData(EventType.EVALUATOR_STOPPED, "evaluator stopped"))
            
            self.save_results()
            self.logger.info(f"评估器已停止，总耗时: {duration:.2f}秒")
        except Exception as e:
            self.logger.error(f"评估器停止失败: {str(e)}")
            
    def start_app(self, app_path, **kwargs) -> bool:
        #  如果提供了应用路径，则启动应用
        if self.app_path and os.path.exists(self.app_path):
            try:
                import subprocess
                self.logger.info(f"正在启动应用: {self.app_path}")
                # 使用子进程启动应用
                self.app_process = subprocess.Popen([self.app_path], 
                                                    stdout=subprocess.PIPE,
                                                    stderr=subprocess.PIPE)
                self.logger.info(f"应用启动成功，进程ID: {self.app_process.pid}")
                
                # 等待应用窗口加载完成
                self.logger.info("等待应用窗口加载完成...")
                
                # Linux系统：使用xwininfo命令检测窗口变化
                try:
                    # 获取启动前窗口列表
                    windows_before = subprocess.run(["xwininfo", "-root", "-tree"], 
                                                stdout=subprocess.PIPE, 
                                                text=True).stdout.count('\n')
                    self.logger.info(f"启动前窗口行数: {windows_before}")
                    
                    # 等待新窗口出现
                    max_wait_time = 30  # 最大等待30秒
                    start_wait = time.time()
                    window_detected = False
                    
                    while time.time() - start_wait < max_wait_time:
                        windows_current = subprocess.run(["xwininfo", "-root", "-tree"], 
                                                    stdout=subprocess.PIPE, 
                                                    text=True).stdout.count('\n')
                        if windows_current > windows_before:
                            window_detected = True
                            self.logger.info(f"检测到新窗口，当前窗口行数: {windows_current}")
                            # 额外等待2秒确保窗口内容加载完成
                            time.sleep(2)
                            break
                        time.sleep(0.5)
                    
                    if not window_detected:
                        self.logger.warning("未检测到新窗口出现，使用默认等待时间")
                        time.sleep(5)
                except Exception as window_error:
                    self.logger.warning(f"窗口检测出错: {str(window_error)}，使用默认等待时间")
                    time.sleep(5)
            except Exception as e:
                self.logger.error(f"应用启动失败: {str(e)}")
        elif self.app_path:
            self.logger.error(f"应用路径不存在: {self.app_path}")
            
        self.app_started = True
        return True
    
    def stop_app(self) -> None:
        # 停止应用进程
        if hasattr(self, 'app_process') and self.app_process:
            try:
                self.logger.info(f"尝试优雅地终止应用进程 (PID: {self.app_process.pid})")
                
                # 发送SIGTERM信号，通知应用准备关闭
                self.app_process.send_signal(signal.SIGTERM)
                self.logger.info("已发送SIGTERM信号，等待应用响应...")
                
                # 等待应用自行关闭
                try:
                    self.app_process.wait(timeout=10)  # 等待10秒
                    self.logger.info("应用进程已自行关闭")
                except subprocess.TimeoutExpired:
                    self.logger.warning("应用未在预期时间内关闭，尝试使用terminate()")
                    self.app_process.terminate()
                    try:
                        self.app_process.wait(timeout=5)
                        self.logger.info("应用进程已通过terminate()正常终止")
                    except subprocess.TimeoutExpired:
                        self.logger.warning("应用未能通过terminate()关闭，尝试使用kill()")
                        self.app_process.kill()
                        self.logger.info("应用进程已通过kill()强制终止")
            except Exception as e:
                self.logger.error(f"终止应用进程时出错: {str(e)}")
    def save_results(self) -> str:
        """
        保存评估结果
        
        Returns:
            str: 结果文件路径
        """
        results_path = self.result_collector.save_results(self.task_id)
        self.logger.info(f"评估结果已保存: {results_path}")
        return results_path
    
    def generate_report(self) -> str:
        """
        生成评估报告
        
        Returns:
            str: 报告文件路径
        """
        # 基类提供基础报告生成，子类可重写以提供更详细的报告
        report_path = os.path.join(self.session_dir, f"{self.task_id}_report.md")
        
        results = self.result_collector.get_results(self.task_id)
        
        # 基本报告模板
        report_content = f"""# {self.task_id} 评估报告

## 基本信息
- 任务ID: {self.task_id}
- 会话ID: {self.session_id}
- 开始时间: {time.strftime('%Y-%m-%d %H:%M:%S', time.localtime(self.start_time or 0))}
- 结束时间: {time.strftime('%Y-%m-%d %H:%M:%S', time.localtime(self.end_time or 0))}
- 总耗时: {results.get('duration', 0):.2f} 秒

## 评估指标
"""
        # 添加指标
        for name, value in self.metrics.items():
            report_content += f"- {name}: {value}\n"
        
        # 添加事件日志
        report_content += "\n## 事件日志\n"
        events = results.get("events", [])
        for event in events:
            event_time = time.strftime('%Y-%m-%d %H:%M:%S', time.localtime(event['timestamp']))
            report_content += f"- [{event_time}] {event['type']}: {json.dumps(event['data'])}\n"
        
        # 写入报告文件
        with open(report_path, 'w') as f:
            f.write(report_content)
        
        self.logger.info(f"评估报告已生成: {report_path}")
        return report_path<|MERGE_RESOLUTION|>--- conflicted
+++ resolved
@@ -55,18 +55,13 @@
         CANARY_ROOT = os.path.dirname(os.path.dirname(FILE_ROOT))
         self.task_path = os.path.join(CANARY_ROOT, "tests/tasks", self.task_category, self.task_id)
         # 初始化组件，传入统一的logger
-<<<<<<< HEAD
-        self.hook_manager = HookManager(logger=self.logger)
-        self.hook_manager.add_script(self.task_path)
-        self.set_message_handler()
-=======
+        
         if task.get("electron", False):
             self.hook_manager = ElectronInjector(logger=self.logger)
         else:
             self.hook_manager = HookManager(logger=self.logger)
-        self.hook_manager.add_script(os.path.join(self.task_category, self.task_id))
-        self.set_message_handler(os.path.join(self.task_category, self.task_id))
->>>>>>> ca3912ab
+        self.hook_manager.add_script(self.task_path)
+        self.set_message_handler()
             
         self.result_collector = ResultCollector(self.session_dir, logger=self.logger)
         
